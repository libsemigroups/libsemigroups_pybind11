--- conflicted
+++ resolved
@@ -19,11 +19,7 @@
 from graphviz import Source as _Source
 
 
-<<<<<<< HEAD
-def _view(  # pylint: disable=too-many-arguments,too-many-positional-arguments
-=======
 def _view(  # pylint: disable=too-many-arguments, too-many-positional-arguments
->>>>>>> 13d80387
     self,
     filename=None,
     directory=None,
