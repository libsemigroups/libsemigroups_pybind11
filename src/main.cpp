//
// libsemigroups - C++ library for semigroups and monoids
// Copyright (C) 2021 James D. Mitchell
//
// This program is free software: you can redistribute it and/or modify
// it under the terms of the GNU General Public License as published by
// the Free Software Foundation, either version 3 of the License, or
// (at your option) any later version.
//
// This program is distributed in the hope that it will be useful,
// but WITHOUT ANY WARRANTY; without even the implied warranty of
// MERCHANTABILITY or FITNESS FOR A PARTICULAR PURPOSE.  See the
// GNU General Public License for more details.
//
// You should have received a copy of the GNU General Public License
// along with this program.  If not, see <http://www.gnu.org/licenses/>.
//

#include "main.hpp"

// C std headers....
#include <stddef.h>  // for size_t

// C++ stl headers....
#include <initializer_list>  // for initializer_list

// libsemigroups....
#include <libsemigroups/cong-intf.hpp>  // for congruence_kind, congruence_kind:...
#include <libsemigroups/constants.hpp>  // for PositiveInfinity, Undefined, POSI...
#include <libsemigroups/detail/kbe.hpp>     // for KBE, operator<<
#include <libsemigroups/detail/report.hpp>  // for ReportGuard
#include <libsemigroups/detail/string.hpp>  // for to_string
#include <libsemigroups/detail/tce.hpp>     // for TCE
#include <libsemigroups/exception.hpp>      // for LibsemigroupsException
#include <libsemigroups/types.hpp>          // for tril, tril::FALSE, tril::TRUE

// pybind11....
#include <pybind11/operators.h>  // for self, operator<, operator==, self_t
#include <pybind11/pybind11.h>   // for module_, class_, enum_, init
#include <stdexcept>

namespace py = pybind11;

namespace libsemigroups {

  bool ERROR_MESSAGE_WITH_PREFIX = false;

  void error_message_with_prefix(bool value) {
    ERROR_MESSAGE_WITH_PREFIX = value;
  }

  bool error_message_with_prefix() {
    return ERROR_MESSAGE_WITH_PREFIX;
  }

  std::string formatted_error_message(std::runtime_error const& e) {
    if (error_message_with_prefix()) {
      return std::string(e.what());
    } else {
      // TODO this doesn't work well if backward is enabled.
      std::string out(e.what());
      size_t      pos = out.find(": ");
      if (pos != std::string::npos) {
        out.erase(0, pos + 2);
      }
      return out;
    }
  }

  PYBIND11_MODULE(_libsemigroups_pybind11, m) {
    py::class_<Undefined>(m, "Undefined")
        .def("__repr__",
             [](Undefined const& val) -> std::string { return "UNDEFINED"; })
        .def(py::self < Undefined())
        .def(
            "__eq__",
            [](Undefined const& lhop, size_t rhop) -> bool {
              return lhop == rhop;
            },
            py::is_operator())
        .def(
            "__eq__",
            [](size_t lhop, Undefined const& rhop) -> bool {
              return lhop == rhop;
            },
            py::is_operator())
        .def(
            "__eq__",
            [](Undefined const& lhop, int rhop) -> bool {
              return lhop == rhop;
            },
            py::is_operator())
        .def(
            "__eq__",
            [](int lhop, Undefined const& rhop) -> bool {
              return lhop == rhop;
            },
            py::is_operator())
        .def(
            "__eq__",
            [](Undefined const& lhop, uint64_t rhop) -> bool {
              return lhop == rhop;
            },
            py::is_operator())
        .def(
            "__eq__",
            [](uint64_t lhop, Undefined const& rhop) -> bool {
              return lhop == rhop;
            },
            py::is_operator())
        .def(
            "__int__",
            [](Undefined const& x) -> size_t { return static_cast<size_t>(x); })
        .def("__chr__",
             [](Undefined const& x) -> char { return static_cast<char>(x); });

    m.attr("UNDEFINED") = UNDEFINED;

    ////////////////////////////////////////////////////////////////////////
    // Classes
<<<<<<< HEAD
    ////////////////////////////////////////////////////////////////////////

    init_reporter(m);
    init_runner(m);

    ////////////////////////////////////////////////////////////////////////
    // Abstract classes that are required by other classes
    ////////////////////////////////////////////////////////////////////////
    py::class_<libsemigroups::CongruenceInterface, Runner>(
        m, "CongruenceInterface");
=======
    ////////////////////////////////////////////////////////////////////////

    init_reporter(m);
    init_runner(m);

    ////////////////////////////////////////////////////////////////////////
    // Abstract classes that are required by other classes
    ////////////////////////////////////////////////////////////////////////
    py::class_<libsemigroups::CongruenceInterface, Runner>(
        m, "CongruenceInterface");

    init_imagerightaction(m);
    init_action(m);
    init_bmat8(m);
>>>>>>> a6d2eaaa

    init_forest(m);
    init_gabow(m);
    init_knuth_bendix(m);
    init_order(m);
    init_paths(m);
    init_present(m);
    init_transf(m);
    init_words(m);
    init_word_graph(m);

#ifdef VERSION_INFO
    m.attr("__version__") = VERSION_INFO;
#else
    m.attr("__version__") = "dev";
#endif

    ////////////////////////////////////////////////////////////////////////
    // Enums
    ////////////////////////////////////////////////////////////////////////

    py::enum_<congruence_kind>(m, "congruence_kind", R"pbdoc(
    The values in this class can be used to indicate that a congruence should
    be 2-sided, left, or right.
  )pbdoc")
        .value("left", congruence_kind::left)
        .value("right", congruence_kind::right)
        .value("twosided", congruence_kind::twosided);

    py::enum_<tril>(m, "tril")
        .value("true", tril::TRUE)
        .value("false", tril::FALSE)
        .value("unknown", tril::unknown);

    // TODO better repr?
    py::enum_<KnuthBendix<>::options::overlap>(m,
                                               "overlap",
                                               R"pbdoc(
           Values for specifying how to measure the length of an overlap.

           The values in this enum determine how a :py:class:`_libsemigroups_pybind11.KnuthBendixRewriteTrie`
           instance measures the length :math:`d(AB, BC)` of the overlap of
           two words :math:`AB` and :math:`BC`.

           .. seealso:: :py:meth:`KnuthBendix.overlap_policy()<_libsemigroups_pybind11.KnuthBendixRewriteTrie.overlap_policy>`
         )pbdoc")
        .value("ABC",
               KnuthBendix<>::options::overlap::ABC,
               R"pbdoc(
               :math:`d(AB, BC) = |A| + |B| + |C|`
             )pbdoc")
        .value("AB_BC",
               KnuthBendix<>::options::overlap::AB_BC,
               R"pbdoc(
               :math:`d(AB, BC) = |AB| + |BC|`
             )pbdoc")
        .value("MAX_AB_BC",
               KnuthBendix<>::options::overlap::MAX_AB_BC,
               R"pbdoc(
               :math:`d(AB, BC) = max(|AB|, |BC|)`
             )pbdoc");

    py::class_<ReportGuard>(m,
                            "ReportGuard",
                            R"pbdoc(
      Objects of this type can be used to enable printing of some information
      during various of the computation in ``libsemigroups_pybind11``. Reporting
      is enable (or not) at construction time, and disable when the
      :py:class:`ReportGuard` goes out of scope.
      )pbdoc")
        .def(py::init<bool>(),
             py::arg("val") = true,
             R"pbdoc(
Constructs a :py:class:`ReportGuard` with reporting enabled by
default.

:param val:
   whether to report or not (default: ``True``).

:type val:
   bool
  )pbdoc");

    ////////////////////////////////////////////////////////////////////////
    // Constants
    ////////////////////////////////////////////////////////////////////////

    py::class_<PositiveInfinity>(m, "PositiveInfinity")
        .def("__repr__",
             [](PositiveInfinity const& val) -> std::string {
               return u8"\u221E";
             })
        .def(pybind11::self < PositiveInfinity())
        .def(pybind11::self < NegativeInfinity())
        .def(pybind11::self < int())
        .def(int() < pybind11::self)
        .def(
            "__eq__",
            [](PositiveInfinity const& lhop,
               NegativeInfinity const& rhop) -> bool { return lhop == rhop; },
            py::is_operator())
        .def(
            "__eq__",
            [](int lhop, PositiveInfinity const& rhop) -> bool {
              return lhop == rhop;
            },
            py::is_operator())
        .def(
            "__eq__",
            [](PositiveInfinity const& lhop, int rhop) -> bool {
              return lhop == rhop;
            },
            py::is_operator())
        .def(
            "__eq__",
            [](int64_t lhop, PositiveInfinity const& rhop) -> bool {
              return lhop == rhop;
            },
            py::is_operator())
        .def(
            "__eq__",
            [](PositiveInfinity const& lhop, int64_t rhop) -> bool {
              return lhop == rhop;
            },
            py::is_operator())
        .def(
            "__eq__",
            [](uint64_t lhop, PositiveInfinity const& rhop) -> bool {
              return lhop == rhop;
            },
            py::is_operator())
        .def(
            "__eq__",
            [](PositiveInfinity const& lhop, uint64_t rhop) -> bool {
              return lhop == rhop;
            },
            py::is_operator())
        .def("to_int", [](PositiveInfinity const& x) -> int {
          return static_cast<int>(x);
        });

    m.attr("POSITIVE_INFINITY") = POSITIVE_INFINITY;

    py::class_<NegativeInfinity>(m, "NegativeInfinity")
        .def("__repr__",
             [](NegativeInfinity const& val) -> std::string {
               return u8"-\u221E";
             })
        .def(pybind11::self < PositiveInfinity())
        .def(pybind11::self < NegativeInfinity())
        .def(pybind11::self < int())
        .def(int() < pybind11::self)
        .def(
            "__eq__",
            [](NegativeInfinity const& lhop,
               PositiveInfinity const& rhop) -> bool { return lhop == rhop; },
            py::is_operator())
        .def(
            "__eq__",
            [](int lhop, NegativeInfinity const& rhop) -> bool {
              return lhop == rhop;
            },
            py::is_operator())
        .def(
            "__eq__",
            [](NegativeInfinity const& lhop, int rhop) -> bool {
              return lhop == rhop;
            },
            py::is_operator())
        .def(
            "__eq__",
            [](int64_t lhop, NegativeInfinity const& rhop) -> bool {
              return lhop == rhop;
            },
            py::is_operator())
        .def(
            "__eq__",
            [](NegativeInfinity const& lhop, int64_t rhop) -> bool {
              return lhop == rhop;
            },
            py::is_operator())
        .def("to_int", [](NegativeInfinity const& x) -> int {
          return static_cast<int>(x);
        });

    m.attr("NEGATIVE_INFINITY") = NEGATIVE_INFINITY;

    py::class_<LimitMax>(m, "LimitMax")
        .def("__repr__",
             [](LimitMax const& val) -> std::string { return "<LIMIT_MAX>"; })
        .def(pybind11::self < LimitMax())
        .def(pybind11::self < int())
        .def(int() < pybind11::self)
        .def(
            "__eq__",
            [](int lhop, LimitMax const& rhop) -> bool { return lhop == rhop; },
            py::is_operator())
        .def(
            "__eq__",
            [](LimitMax const& lhop, int rhop) -> bool { return lhop == rhop; },
            py::is_operator())
        .def(
            "__eq__",
            [](int64_t lhop, LimitMax const& rhop) -> bool {
              return lhop == rhop;
            },
            py::is_operator())
        .def(
            "__eq__",
            [](LimitMax const& lhop, int64_t rhop) -> bool {
              return lhop == rhop;
            },
            py::is_operator())
        .def(
            "__sub__",
            [](LimitMax const& lhs, int rhs) { return lhs - rhs; },
            py::is_operator())
        .def(
            "__rsub__",
            [](LimitMax const& rhs, int lhs) { return lhs - rhs; },
            py::is_operator())
        .def(
            "__sub__",
            [](LimitMax const& lhs, int64_t rhs) { return lhs - rhs; },
            py::is_operator())
        .def(
            "__rsub__",
            [](LimitMax const& rhs, int64_t lhs) { return lhs - rhs; },
            py::is_operator())
        .def("to_int",
             [](LimitMax const& x) -> int { return static_cast<int>(x); });

    m.attr("LIMIT_MAX") = LIMIT_MAX;

    ////////////////////////////////////////////////////////////////////////
    // Global variables
    ////////////////////////////////////////////////////////////////////////

    // TODO: Doc
    m.def("error_message_with_prefix",
          py::overload_cast<>(&error_message_with_prefix));
    m.def("error_message_with_prefix",
          py::overload_cast<bool>(&error_message_with_prefix));

    ////////////////////////////////////////////////////////////////////////
    // Exceptions
    ////////////////////////////////////////////////////////////////////////

    // TODO this doesn't seem to properly catch all LibsemigroupsExceptions,
    // particularly on macOS. This may have been resolved in pybind11 2.12.0
    static py::exception<LibsemigroupsException> exc(
        m, "LibsemigroupsError", PyExc_RuntimeError);
    py::register_exception_translator([](std::exception_ptr p) {
      try {
        if (p) {
          std::rethrow_exception(p);
        }
      } catch (LibsemigroupsException const& e) {
        exc(formatted_error_message(e).c_str());
      } catch (py::stop_iteration const& e) {
        throw e;
      } catch (std::runtime_error const& e) {
        exc(formatted_error_message(e).c_str());
      }
    });

    ////////////////////////////////////////////////////////////////////////
    // Things so short they don't merit their own file
    ////////////////////////////////////////////////////////////////////////

    using TCE = detail::TCE;
    py::class_<TCE>(m, "TCE")
        .def("__repr__", &detail::to_string<TCE>)
        .def(pybind11::self == pybind11::self)
        .def(pybind11::self < pybind11::self);

    //     using KBE = detail::KBE;
    //     py::class_<KBE>(m, "KBE")
    //         .def("__repr__", &detail::to_string<KBE>)
    //         .def(pybind11::self == pybind11::self)
    //         .def(pybind11::self < pybind11::self);
    //
  }

  ////////////////////////////////////////////////////////////////////////
  // Init
  ////////////////////////////////////////////////////////////////////////
}  // namespace libsemigroups<|MERGE_RESOLUTION|>--- conflicted
+++ resolved
@@ -118,18 +118,6 @@
 
     ////////////////////////////////////////////////////////////////////////
     // Classes
-<<<<<<< HEAD
-    ////////////////////////////////////////////////////////////////////////
-
-    init_reporter(m);
-    init_runner(m);
-
-    ////////////////////////////////////////////////////////////////////////
-    // Abstract classes that are required by other classes
-    ////////////////////////////////////////////////////////////////////////
-    py::class_<libsemigroups::CongruenceInterface, Runner>(
-        m, "CongruenceInterface");
-=======
     ////////////////////////////////////////////////////////////////////////
 
     init_reporter(m);
@@ -144,8 +132,6 @@
     init_imagerightaction(m);
     init_action(m);
     init_bmat8(m);
->>>>>>> a6d2eaaa
-
     init_forest(m);
     init_gabow(m);
     init_knuth_bendix(m);
